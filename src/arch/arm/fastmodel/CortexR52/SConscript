--- conflicted
+++ resolved
@@ -37,15 +37,8 @@
 
 SimObject('FastModelCortexR52.py', sim_objects=[
     'FastModelCortexR52', 'FastModelCortexR52Cluster'] +
-<<<<<<< HEAD
-    [f'FastModelScxEvsCortexR52x{num}' for num in (1, 2, 3, 4)])
-Source('cortex_r52.cc')
-Source('evs.cc')
-Source('thread_context.cc')
-=======
     [f'FastModelScxEvsCortexR52x{num}' for num in (1, 2, 3, 4)],
     tags='arm fastmodel')
 Source('cortex_r52.cc', tags='arm fastmodel')
 Source('evs.cc', tags='arm fastmodel')
-Source('thread_context.cc', tags='arm fastmodel')
->>>>>>> 962de4c6
+Source('thread_context.cc', tags='arm fastmodel')