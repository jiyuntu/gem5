/*
 * Copyright (c) 2004-2005 The Regents of The University of Michigan
 * All rights reserved.
 *
 * Redistribution and use in source and binary forms, with or without
 * modification, are permitted provided that the following conditions are
 * met: redistributions of source code must retain the above copyright
 * notice, this list of conditions and the following disclaimer;
 * redistributions in binary form must reproduce the above copyright
 * notice, this list of conditions and the following disclaimer in the
 * documentation and/or other materials provided with the distribution;
 * neither the name of the copyright holders nor the names of its
 * contributors may be used to endorse or promote products derived from
 * this software without specific prior written permission.
 *
 * THIS SOFTWARE IS PROVIDED BY THE COPYRIGHT HOLDERS AND CONTRIBUTORS
 * "AS IS" AND ANY EXPRESS OR IMPLIED WARRANTIES, INCLUDING, BUT NOT
 * LIMITED TO, THE IMPLIED WARRANTIES OF MERCHANTABILITY AND FITNESS FOR
 * A PARTICULAR PURPOSE ARE DISCLAIMED. IN NO EVENT SHALL THE COPYRIGHT
 * OWNER OR CONTRIBUTORS BE LIABLE FOR ANY DIRECT, INDIRECT, INCIDENTAL,
 * SPECIAL, EXEMPLARY, OR CONSEQUENTIAL DAMAGES (INCLUDING, BUT NOT
 * LIMITED TO, PROCUREMENT OF SUBSTITUTE GOODS OR SERVICES; LOSS OF USE,
 * DATA, OR PROFITS; OR BUSINESS INTERRUPTION) HOWEVER CAUSED AND ON ANY
 * THEORY OF LIABILITY, WHETHER IN CONTRACT, STRICT LIABILITY, OR TORT
 * (INCLUDING NEGLIGENCE OR OTHERWISE) ARISING IN ANY WAY OUT OF THE USE
 * OF THIS SOFTWARE, EVEN IF ADVISED OF THE POSSIBILITY OF SUCH DAMAGE.
 */

/** @file
 * Device model implementation for an IDE disk
 */

#include <cerrno>
#include <cstring>
#include <deque>
#include <string>

#include "base/cprintf.hh" // csprintf
#include "base/trace.hh"
#include "dev/disk_image.hh"
#include "dev/ide_disk.hh"
#include "dev/ide_ctrl.hh"
#include "dev/tsunami.hh"
#include "dev/tsunami_pchip.hh"
#include "mem/functional/physical.hh"
#include "mem/bus/bus.hh"
#include "mem/bus/dma_interface.hh"
#include "mem/bus/pio_interface.hh"
#include "mem/bus/pio_interface_impl.hh"
#include "sim/builder.hh"
#include "sim/sim_object.hh"
#include "sim/root.hh"
#include "targetarch/isa_traits.hh"

using namespace std;

IdeDisk::IdeDisk(const string &name, DiskImage *img, PhysicalMemory *phys,
                 int id, Tick delay)
    : SimObject(name), ctrl(NULL), image(img), physmem(phys), diskDelay(delay),
      dmaTransferEvent(this), dmaReadWaitEvent(this),
      dmaWriteWaitEvent(this), dmaPrdReadEvent(this),
      dmaReadEvent(this), dmaWriteEvent(this)
{
    // Reset the device state
    reset(id);

    // fill out the drive ID structure
    memset(&driveID, 0, sizeof(struct ataparams));

    // Calculate LBA and C/H/S values
    uint16_t cylinders;
    uint8_t heads;
    uint8_t sectors;

    uint32_t lba_size = image->size();
    if (lba_size >= 16383*16*63) {
        cylinders = 16383;
        heads = 16;
        sectors = 63;
    } else {
        if (lba_size >= 63)
            sectors = 63;
        else
            sectors = lba_size;

        if ((lba_size / sectors) >= 16)
            heads = 16;
        else
            heads = (lba_size / sectors);

        cylinders = lba_size / (heads * sectors);
    }

    // Setup the model name
    sprintf((char *)driveID.atap_model, "5MI EDD si k");
    // Set the maximum multisector transfer size
    driveID.atap_multi = MAX_MULTSECT;
    // IORDY supported, IORDY disabled, LBA enabled, DMA enabled
    driveID.atap_capabilities1 = 0x7;
    // UDMA support, EIDE support
    driveID.atap_extensions = 0x6;
    // Setup default C/H/S settings
    driveID.atap_cylinders = cylinders;
    driveID.atap_sectors = sectors;
    driveID.atap_heads = heads;
    // Setup the current multisector transfer size
    driveID.atap_curmulti = MAX_MULTSECT;
    driveID.atap_curmulti_valid = 0x1;
    // Number of sectors on disk
    driveID.atap_capacity = lba_size;
    // Multiword DMA mode 2 and below supported
    driveID.atap_dmamode_supp = 0x400;
    // Set PIO mode 4 and 3 supported
    driveID.atap_piomode_supp = 0x3;
    // Set DMA mode 4 and below supported
    driveID.atap_udmamode_supp = 0x10;
    // Statically set hardware config word
    driveID.atap_hwreset_res = 0x4001;

    //arbitrary for now...
    driveID.atap_ata_major = WDC_VER_ATA7;
}

IdeDisk::~IdeDisk()
{
    // destroy the data buffer
    delete [] dataBuffer;
}

void
IdeDisk::reset(int id)
{
    // initialize the data buffer and shadow registers
    dataBuffer = new uint8_t[MAX_DMA_SIZE];

    memset(dataBuffer, 0, MAX_DMA_SIZE);
    memset(&cmdReg, 0, sizeof(CommandReg_t));
    memset(&curPrd.entry, 0, sizeof(PrdEntry_t));

    dmaInterfaceBytes = 0;
    curPrdAddr = 0;
    curSector = 0;
    cmdBytes = 0;
    cmdBytesLeft = 0;
    drqBytesLeft = 0;
    dmaRead = false;
    intrPending = false;

    // set the device state to idle
    dmaState = Dma_Idle;

    if (id == DEV0) {
        devState = Device_Idle_S;
        devID = DEV0;
    } else if (id == DEV1) {
        devState = Device_Idle_NS;
        devID = DEV1;
    } else {
        panic("Invalid device ID: %#x\n", id);
    }

    // set the device ready bit
    status = STATUS_DRDY_BIT;

<<<<<<< HEAD
=======
    /* The error register must be set to 0x1 on start-up to
       indicate that no diagnostic error was detected */
>>>>>>> b64eae5e
    cmdReg.error = 0x1;
}

////
// Utility functions
////

bool
IdeDisk::isDEVSelect()
{
    return ctrl->isDiskSelected(this);
}

Addr
IdeDisk::pciToDma(Addr pciAddr)
{
    if (ctrl)
        return ctrl->plat->pciToDma(pciAddr);
    else
        panic("Access to unset controller!\n");
}

uint32_t
IdeDisk::bytesInDmaPage(Addr curAddr, uint32_t bytesLeft)
{
    uint32_t bytesInPage = 0;

    // First calculate how many bytes could be in the page
    if (bytesLeft > TheISA::PageBytes)
        bytesInPage = TheISA::PageBytes;
    else
        bytesInPage = bytesLeft;

    // Next, see if we have crossed a page boundary, and adjust
    Addr upperBound = curAddr + bytesInPage;
    Addr pageBound = TheISA::TruncPage(curAddr) + TheISA::PageBytes;

    assert(upperBound >= curAddr && "DMA read wraps around address space!\n");

    if (upperBound >= pageBound)
        bytesInPage = pageBound - curAddr;

    return bytesInPage;
}

////
// Device registers read/write
////

void
<<<<<<< HEAD
IdeDisk::read(const Addr &offset, RegType_t type, uint8_t *data)
{
    DevAction_t action = ACT_NONE;

    switch (type) {
=======
IdeDisk::read(const Addr &offset, IdeRegType reg_type, uint8_t *data)
{
    DevAction_t action = ACT_NONE;

    switch (reg_type) {
>>>>>>> b64eae5e
      case COMMAND_BLOCK:
        switch (offset) {
          // Data transfers occur two bytes at a time
          case DATA_OFFSET:
<<<<<<< HEAD
            memcpy(data, &cmdReg.data, sizeof(uint16_t));
=======
            *(uint16_t*)data = cmdReg.data;
>>>>>>> b64eae5e
            action = ACT_DATA_READ_SHORT;
            break;
          case ERROR_OFFSET:
            *data = cmdReg.error;
            break;
          case NSECTOR_OFFSET:
            *data = cmdReg.sec_count;
            break;
          case SECTOR_OFFSET:
            *data = cmdReg.sec_num;
            break;
          case LCYL_OFFSET:
            *data = cmdReg.cyl_low;
            break;
          case HCYL_OFFSET:
            *data = cmdReg.cyl_high;
            break;
          case DRIVE_OFFSET:
            *data = cmdReg.drive;
            break;
          case STATUS_OFFSET:
            *data = status;
            action = ACT_STAT_READ;
            break;
          default:
            panic("Invalid IDE command register offset: %#x\n", offset);
        }
        break;
      case CONTROL_BLOCK:
        if (offset == ALTSTAT_OFFSET)
            *data = status;
        else
            panic("Invalid IDE control register offset: %#x\n", offset);
        break;
      default:
        panic("Unknown register block!\n");
    }

    if (action != ACT_NONE)
        updateState(action);
}

void
<<<<<<< HEAD
IdeDisk::write(const Addr &offset, RegType_t type, const uint8_t *data)
{
    DevAction_t action = ACT_NONE;

    switch (type) {
      case COMMAND_BLOCK:
        switch (offset) {
          case DATA_OFFSET:
            memcpy(&cmdReg.data, data, sizeof(uint16_t));
=======
IdeDisk::write(const Addr &offset, IdeRegType reg_type, const uint8_t *data)
{
    DevAction_t action = ACT_NONE;

    switch (reg_type) {
      case COMMAND_BLOCK:
        switch (offset) {
          case DATA_OFFSET:
            cmdReg.data = *(uint16_t*)data;
>>>>>>> b64eae5e
            action = ACT_DATA_WRITE_SHORT;
            break;
          case FEATURES_OFFSET:
            break;
          case NSECTOR_OFFSET:
            cmdReg.sec_count = *data;
            break;
          case SECTOR_OFFSET:
            cmdReg.sec_num = *data;
            break;
          case LCYL_OFFSET:
            cmdReg.cyl_low = *data;
            break;
          case HCYL_OFFSET:
            cmdReg.cyl_high = *data;
            break;
          case DRIVE_OFFSET:
            cmdReg.drive = *data;
            action = ACT_SELECT_WRITE;
            break;
          case COMMAND_OFFSET:
            cmdReg.command = *data;
            action = ACT_CMD_WRITE;
            break;
          default:
            panic("Invalid IDE command register offset: %#x\n", offset);
        }
        break;
      case CONTROL_BLOCK:
        if (offset == CONTROL_OFFSET) {
            if (*data & CONTROL_RST_BIT) {
                // force the device into the reset state
                devState = Device_Srst;
                action = ACT_SRST_SET;
            } else if (devState == Device_Srst && !(*data & CONTROL_RST_BIT))
                action = ACT_SRST_CLEAR;

            nIENBit = (*data & CONTROL_IEN_BIT) ? true : false;
        }
        else
            panic("Invalid IDE control register offset: %#x\n", offset);
        break;
      default:
        panic("Unknown register block!\n");
    }

    if (action != ACT_NONE)
        updateState(action);
}

////
// Perform DMA transactions
////

void
IdeDisk::doDmaTransfer()
{
    if (dmaState != Dma_Transfer || devState != Transfer_Data_Dma)
        panic("Inconsistent DMA transfer state: dmaState = %d devState = %d\n",
              dmaState, devState);

    // first read the current PRD
    if (dmaInterface) {
        if (dmaInterface->busy()) {
            // reschedule after waiting period
            dmaTransferEvent.schedule(curTick + DMA_BACKOFF_PERIOD);
            return;
        }

        dmaInterface->doDMA(Read, curPrdAddr, sizeof(PrdEntry_t), curTick,
                            &dmaPrdReadEvent);
    } else {
        dmaPrdReadDone();
    }
}

void
IdeDisk::dmaPrdReadDone()
{
    // actually copy the PRD from physical memory
    memcpy((void *)&curPrd.entry,
           physmem->dma_addr(curPrdAddr, sizeof(PrdEntry_t)),
           sizeof(PrdEntry_t));

    DPRINTF(IdeDisk,
            "PRD: baseAddr:%#x (%#x) byteCount:%d (%d) eot:%#x sector:%d\n",
            curPrd.getBaseAddr(), pciToDma(curPrd.getBaseAddr()),
            curPrd.getByteCount(), (cmdBytesLeft/SectorSize),
            curPrd.getEOT(), curSector);

    // the prd pointer has already been translated, so just do an increment
    curPrdAddr = curPrdAddr + sizeof(PrdEntry_t);

    if (dmaRead)
        doDmaRead();
    else
        doDmaWrite();
}

void
IdeDisk::doDmaRead()
{
    /** @todo we need to figure out what the delay actually will be */
    Tick totalDiskDelay = diskDelay + (curPrd.getByteCount() / SectorSize);

    DPRINTF(IdeDisk, "doDmaRead, diskDelay: %d totalDiskDelay: %d\n",
            diskDelay, totalDiskDelay);
    if (dmaInterface) {
        if (dmaInterface->busy()) {
            // reschedule after waiting period
            dmaReadWaitEvent.schedule(curTick + DMA_BACKOFF_PERIOD);
            return;
        }

        Addr dmaAddr = pciToDma(curPrd.getBaseAddr());

        uint32_t bytesInPage = bytesInDmaPage(curPrd.getBaseAddr(),
                                              (uint32_t)curPrd.getByteCount());

        dmaInterfaceBytes = bytesInPage;

        dmaInterface->doDMA(Read, dmaAddr, bytesInPage,
                            curTick + totalDiskDelay, &dmaReadEvent);
    } else {
        // schedule dmaReadEvent with sectorDelay (dmaReadDone)
        dmaReadEvent.schedule(curTick + totalDiskDelay);
    }
}

void
IdeDisk::dmaReadDone()
{

    Addr curAddr = 0, dmaAddr = 0;
    uint32_t bytesWritten = 0, bytesInPage = 0, bytesLeft = 0;

    // continue to use the DMA interface until all pages are read
    if (dmaInterface && (dmaInterfaceBytes < curPrd.getByteCount())) {
        // see if the interface is busy
        if (dmaInterface->busy()) {
            // reschedule after waiting period
            dmaReadEvent.schedule(curTick + DMA_BACKOFF_PERIOD);
            return;
        }

        uint32_t bytesLeft = curPrd.getByteCount() - dmaInterfaceBytes;
        curAddr = curPrd.getBaseAddr() + dmaInterfaceBytes;
        dmaAddr = pciToDma(curAddr);

        bytesInPage = bytesInDmaPage(curAddr, bytesLeft);
        dmaInterfaceBytes += bytesInPage;

        dmaInterface->doDMA(Read, dmaAddr, bytesInPage,
                            curTick, &dmaReadEvent);

        return;
    }

    // set initial address
    curAddr = curPrd.getBaseAddr();

    // clear out the data buffer
    memset(dataBuffer, 0, MAX_DMA_SIZE);

    // read the data from memory via DMA into a data buffer
    while (bytesWritten < curPrd.getByteCount()) {
        if (cmdBytesLeft <= 0)
            panic("DMA data is larger than # of sectors specified\n");

        dmaAddr = pciToDma(curAddr);

        // calculate how many bytes are in the current page
        bytesLeft = curPrd.getByteCount() - bytesWritten;
        bytesInPage = bytesInDmaPage(curAddr, bytesLeft);

        // copy the data from memory into the data buffer
        memcpy((void *)(dataBuffer + bytesWritten),
               physmem->dma_addr(dmaAddr, bytesInPage),
               bytesInPage);

        curAddr += bytesInPage;
        bytesWritten += bytesInPage;
        cmdBytesLeft -= bytesInPage;
    }

    // write the data to the disk image
    for (bytesWritten = 0;
         bytesWritten < curPrd.getByteCount();
         bytesWritten += SectorSize) {

        writeDisk(curSector++, (uint8_t *)(dataBuffer + bytesWritten));
    }

    // check for the EOT
    if (curPrd.getEOT()) {
        assert(cmdBytesLeft == 0);
        dmaState = Dma_Idle;
        updateState(ACT_DMA_DONE);
    } else {
        doDmaTransfer();
    }
}

void
IdeDisk::doDmaWrite()
{
    /** @todo we need to figure out what the delay actually will be */
    Tick totalDiskDelay = diskDelay + (curPrd.getByteCount() / SectorSize);

    DPRINTF(IdeDisk, "doDmaWrite, diskDelay: %d totalDiskDelay: %d\n",
            diskDelay, totalDiskDelay);

    if (dmaInterface) {
        if (dmaInterface->busy()) {
            // reschedule after waiting period
            dmaWriteWaitEvent.schedule(curTick + DMA_BACKOFF_PERIOD);
            return;
        }

        Addr dmaAddr = pciToDma(curPrd.getBaseAddr());

        uint32_t bytesInPage = bytesInDmaPage(curPrd.getBaseAddr(),
                                              (uint32_t)curPrd.getByteCount());

        dmaInterfaceBytes = bytesInPage;

        dmaInterface->doDMA(WriteInvalidate, dmaAddr,
                            bytesInPage, curTick + totalDiskDelay,
                            &dmaWriteEvent);
    } else {
        // schedule event with disk delay (dmaWriteDone)
        dmaWriteEvent.schedule(curTick + totalDiskDelay);
    }
}

void
IdeDisk::dmaWriteDone()
{
    Addr curAddr = 0, pageAddr = 0, dmaAddr = 0;
    uint32_t bytesRead = 0, bytesInPage = 0;

    // continue to use the DMA interface until all pages are read
    if (dmaInterface && (dmaInterfaceBytes < curPrd.getByteCount())) {
        // see if the interface is busy
        if (dmaInterface->busy()) {
            // reschedule after waiting period
            dmaWriteEvent.schedule(curTick + DMA_BACKOFF_PERIOD);
            return;
        }

        uint32_t bytesLeft = curPrd.getByteCount() - dmaInterfaceBytes;
        curAddr = curPrd.getBaseAddr() + dmaInterfaceBytes;
        dmaAddr = pciToDma(curAddr);

        bytesInPage = bytesInDmaPage(curAddr, bytesLeft);
        dmaInterfaceBytes += bytesInPage;

        dmaInterface->doDMA(WriteInvalidate, dmaAddr,
                            bytesInPage, curTick,
                            &dmaWriteEvent);

        return;
    }

    // setup the initial page and DMA address
    curAddr = curPrd.getBaseAddr();
    pageAddr = TheISA::TruncPage(curAddr);
    dmaAddr = pciToDma(curAddr);

    // clear out the data buffer
    memset(dataBuffer, 0, MAX_DMA_SIZE);

    while (bytesRead < curPrd.getByteCount()) {
        // see if we have crossed into a new page
        if (pageAddr != TheISA::TruncPage(curAddr)) {
            // write the data to memory
            memcpy(physmem->dma_addr(dmaAddr, bytesInPage),
                   (void *)(dataBuffer + (bytesRead - bytesInPage)),
                   bytesInPage);

            // update the DMA address and page address
            pageAddr = TheISA::TruncPage(curAddr);
            dmaAddr = pciToDma(curAddr);

            bytesInPage = 0;
        }

        if (cmdBytesLeft <= 0)
            panic("DMA requested data is larger than # sectors specified\n");

        readDisk(curSector++, (uint8_t *)(dataBuffer + bytesRead));

        curAddr += SectorSize;
        bytesRead += SectorSize;
        bytesInPage += SectorSize;
        cmdBytesLeft -= SectorSize;
    }

    // write the last page worth read to memory
    if (bytesInPage != 0) {
        memcpy(physmem->dma_addr(dmaAddr, bytesInPage),
               (void *)(dataBuffer + (bytesRead - bytesInPage)),
               bytesInPage);
    }

    // check for the EOT
    if (curPrd.getEOT()) {
        assert(cmdBytesLeft == 0);
        dmaState = Dma_Idle;
        updateState(ACT_DMA_DONE);
    } else {
        doDmaTransfer();
    }
}

////
// Disk utility routines
///

void
IdeDisk::readDisk(uint32_t sector, uint8_t *data)
{
    uint32_t bytesRead = image->read(data, sector);

    if (bytesRead != SectorSize)
        panic("Can't read from %s. Only %d of %d read. errno=%d\n",
              name(), bytesRead, SectorSize, errno);
}

void
IdeDisk::writeDisk(uint32_t sector, uint8_t *data)
{
    uint32_t bytesWritten = image->write(data, sector);

    if (bytesWritten != SectorSize)
        panic("Can't write to %s. Only %d of %d written. errno=%d\n",
              name(), bytesWritten, SectorSize, errno);
}

////
// Setup and handle commands
////

void
IdeDisk::startDma(const uint32_t &prdTableBase)
{
    if (dmaState != Dma_Start)
        panic("Inconsistent DMA state, should be in Dma_Start!\n");

    if (devState != Transfer_Data_Dma)
        panic("Inconsistent device state for DMA start!\n");

    // PRD base address is given by bits 31:2
    curPrdAddr = pciToDma((Addr)(prdTableBase & ~ULL(0x3)));

    dmaState = Dma_Transfer;

    // schedule dma transfer (doDmaTransfer)
    dmaTransferEvent.schedule(curTick + 1);
}

void
IdeDisk::abortDma()
{
    if (dmaState == Dma_Idle)
        panic("Inconsistent DMA state, should be Start or Transfer!");

    if (devState != Transfer_Data_Dma && devState != Prepare_Data_Dma)
        panic("Inconsistent device state, should be Transfer or Prepare!\n");

    updateState(ACT_CMD_ERROR);
}

void
IdeDisk::startCommand()
{
    DevAction_t action = ACT_NONE;
    uint32_t size = 0;
    dmaRead = false;

    // Decode commands
    switch (cmdReg.command) {
        // Supported non-data commands
      case WDSF_READ_NATIVE_MAX:
        size = image->size() - 1;
        cmdReg.sec_num = (size & 0xff);
        cmdReg.cyl_low = ((size & 0xff00) >> 8);
        cmdReg.cyl_high = ((size & 0xff0000) >> 16);
        cmdReg.head = ((size & 0xf000000) >> 24);

        devState = Command_Execution;
        action = ACT_CMD_COMPLETE;
        break;

      case WDCC_RECAL:
      case WDCC_IDP:
      case WDCC_STANDBY_IMMED:
      case WDCC_FLUSHCACHE:
      case WDSF_VERIFY:
      case WDSF_SEEK:
      case SET_FEATURES:
      case WDCC_SETMULTI:
        devState = Command_Execution;
        action = ACT_CMD_COMPLETE;
        break;

        // Supported PIO data-in commands
      case WDCC_IDENTIFY:
        cmdBytes = cmdBytesLeft = sizeof(struct ataparams);
        devState = Prepare_Data_In;
        action = ACT_DATA_READY;
        break;

      case WDCC_READMULTI:
      case WDCC_READ:
        if (!(cmdReg.drive & DRIVE_LBA_BIT))
            panic("Attempt to perform CHS access, only supports LBA\n");

        if (cmdReg.sec_count == 0)
            cmdBytes = cmdBytesLeft = (256 * SectorSize);
        else
            cmdBytes = cmdBytesLeft = (cmdReg.sec_count * SectorSize);

        curSector = getLBABase();

        /** @todo make this a scheduled event to simulate disk delay */
        devState = Prepare_Data_In;
        action = ACT_DATA_READY;
        break;

        // Supported PIO data-out commands
      case WDCC_WRITEMULTI:
      case WDCC_WRITE:
        if (!(cmdReg.drive & DRIVE_LBA_BIT))
            panic("Attempt to perform CHS access, only supports LBA\n");

        if (cmdReg.sec_count == 0)
            cmdBytes = cmdBytesLeft = (256 * SectorSize);
        else
            cmdBytes = cmdBytesLeft = (cmdReg.sec_count * SectorSize);

        curSector = getLBABase();

        devState = Prepare_Data_Out;
        action = ACT_DATA_READY;
        break;

        // Supported DMA commands
      case WDCC_WRITEDMA:
        dmaRead = true;  // a write to the disk is a DMA read from memory
      case WDCC_READDMA:
        if (!(cmdReg.drive & DRIVE_LBA_BIT))
            panic("Attempt to perform CHS access, only supports LBA\n");

        if (cmdReg.sec_count == 0)
            cmdBytes = cmdBytesLeft = (256 * SectorSize);
        else
            cmdBytes = cmdBytesLeft = (cmdReg.sec_count * SectorSize);

        curSector = getLBABase();

        devState = Prepare_Data_Dma;
        action = ACT_DMA_READY;
        break;

      default:
        panic("Unsupported ATA command: %#x\n", cmdReg.command);
    }

    if (action != ACT_NONE) {
        // set the BSY bit
        status |= STATUS_BSY_BIT;
        // clear the DRQ bit
        status &= ~STATUS_DRQ_BIT;
        // clear the DF bit
        status &= ~STATUS_DF_BIT;

        updateState(action);
    }
}

////
// Handle setting and clearing interrupts
////

void
IdeDisk::intrPost()
{
    DPRINTF(IdeDisk, "Posting Interrupt\n");
    if (intrPending)
        panic("Attempt to post an interrupt with one pending\n");

    intrPending = true;

    // talk to controller to set interrupt
    if (ctrl) {
        ctrl->bmi_regs.bmis0 |= IDEINTS;
        ctrl->intrPost();
    }
}

void
IdeDisk::intrClear()
{
    DPRINTF(IdeDisk, "Clearing Interrupt\n");
    if (!intrPending)
        panic("Attempt to clear a non-pending interrupt\n");

    intrPending = false;

    // talk to controller to clear interrupt
    if (ctrl)
        ctrl->intrClear();
}

////
// Manage the device internal state machine
////

void
IdeDisk::updateState(DevAction_t action)
{
    switch (devState) {
      case Device_Srst:
        if (action == ACT_SRST_SET) {
            // set the BSY bit
            status |= STATUS_BSY_BIT;
        } else if (action == ACT_SRST_CLEAR) {
            // clear the BSY bit
            status &= ~STATUS_BSY_BIT;

            // reset the device state
            reset(devID);
        }
        break;

      case Device_Idle_S:
        if (action == ACT_SELECT_WRITE && !isDEVSelect()) {
            devState = Device_Idle_NS;
        } else if (action == ACT_CMD_WRITE) {
            startCommand();
        }

        break;

      case Device_Idle_SI:
        if (action == ACT_SELECT_WRITE && !isDEVSelect()) {
            devState = Device_Idle_NS;
            intrClear();
        } else if (action == ACT_STAT_READ || isIENSet()) {
            devState = Device_Idle_S;
            intrClear();
        } else if (action == ACT_CMD_WRITE) {
            intrClear();
            startCommand();
        }

        break;

      case Device_Idle_NS:
        if (action == ACT_SELECT_WRITE && isDEVSelect()) {
            if (!isIENSet() && intrPending) {
                devState = Device_Idle_SI;
                intrPost();
            }
            if (isIENSet() || !intrPending) {
                devState = Device_Idle_S;
            }
        }
        break;

      case Command_Execution:
        if (action == ACT_CMD_COMPLETE) {
            // clear the BSY bit
            setComplete();

            if (!isIENSet()) {
                devState = Device_Idle_SI;
                intrPost();
            } else {
                devState = Device_Idle_S;
            }
        }
        break;

      case Prepare_Data_In:
        if (action == ACT_CMD_ERROR) {
            // clear the BSY bit
            setComplete();

            if (!isIENSet()) {
                devState = Device_Idle_SI;
                intrPost();
            } else {
                devState = Device_Idle_S;
            }
        } else if (action == ACT_DATA_READY) {
            // clear the BSY bit
            status &= ~STATUS_BSY_BIT;
            // set the DRQ bit
            status |= STATUS_DRQ_BIT;

            // copy the data into the data buffer
            if (cmdReg.command == WDCC_IDENTIFY) {
                // Reset the drqBytes for this block
                drqBytesLeft = sizeof(struct ataparams);

                memcpy((void *)dataBuffer, (void *)&driveID,
                       sizeof(struct ataparams));
            } else {
                // Reset the drqBytes for this block
                drqBytesLeft = SectorSize;

                readDisk(curSector++, dataBuffer);
            }

            // put the first two bytes into the data register
            memcpy((void *)&cmdReg.data, (void *)dataBuffer,
                   sizeof(uint16_t));

            if (!isIENSet()) {
                devState = Data_Ready_INTRQ_In;
                intrPost();
            } else {
                devState = Transfer_Data_In;
            }
        }
        break;

      case Data_Ready_INTRQ_In:
        if (action == ACT_STAT_READ) {
            devState = Transfer_Data_In;
            intrClear();
        }
        break;

      case Transfer_Data_In:
        if (action == ACT_DATA_READ_BYTE || action == ACT_DATA_READ_SHORT) {
            if (action == ACT_DATA_READ_BYTE) {
                panic("DEBUG: READING DATA ONE BYTE AT A TIME!\n");
            } else {
                drqBytesLeft -= 2;
                cmdBytesLeft -= 2;

                // copy next short into data registers
                if (drqBytesLeft)
                    memcpy((void *)&cmdReg.data,
                           (void *)&dataBuffer[SectorSize - drqBytesLeft],
                           sizeof(uint16_t));
            }

            if (drqBytesLeft == 0) {
                if (cmdBytesLeft == 0) {
                    // Clear the BSY bit
                    setComplete();
                    devState = Device_Idle_S;
                } else {
                    devState = Prepare_Data_In;
                    // set the BSY_BIT
                    status |= STATUS_BSY_BIT;
                    // clear the DRQ_BIT
                    status &= ~STATUS_DRQ_BIT;

                    /** @todo change this to a scheduled event to simulate
                        disk delay */
                    updateState(ACT_DATA_READY);
                }
            }
        }
        break;

      case Prepare_Data_Out:
        if (action == ACT_CMD_ERROR || cmdBytesLeft == 0) {
            // clear the BSY bit
            setComplete();

            if (!isIENSet()) {
                devState = Device_Idle_SI;
                intrPost();
            } else {
                devState = Device_Idle_S;
            }
        } else if (action == ACT_DATA_READY && cmdBytesLeft != 0) {
            // clear the BSY bit
            status &= ~STATUS_BSY_BIT;
            // set the DRQ bit
            status |= STATUS_DRQ_BIT;

            // clear the data buffer to get it ready for writes
            memset(dataBuffer, 0, MAX_DMA_SIZE);

            // reset the drqBytes for this block
            drqBytesLeft = SectorSize;

            if (cmdBytesLeft == cmdBytes || isIENSet()) {
                devState = Transfer_Data_Out;
            } else {
                devState = Data_Ready_INTRQ_Out;
                intrPost();
            }
        }
        break;

      case Data_Ready_INTRQ_Out:
        if (action == ACT_STAT_READ) {
            devState = Transfer_Data_Out;
            intrClear();
        }
        break;

      case Transfer_Data_Out:
        if (action == ACT_DATA_WRITE_BYTE ||
            action == ACT_DATA_WRITE_SHORT) {

            if (action == ACT_DATA_READ_BYTE) {
                panic("DEBUG: WRITING DATA ONE BYTE AT A TIME!\n");
            } else {
                // copy the latest short into the data buffer
                memcpy((void *)&dataBuffer[SectorSize - drqBytesLeft],
                       (void *)&cmdReg.data,
                       sizeof(uint16_t));

                drqBytesLeft -= 2;
                cmdBytesLeft -= 2;
            }

            if (drqBytesLeft == 0) {
                // copy the block to the disk
                writeDisk(curSector++, dataBuffer);

                // set the BSY bit
                status |= STATUS_BSY_BIT;
                // set the seek bit
                status |= STATUS_SEEK_BIT;
                // clear the DRQ bit
                status &= ~STATUS_DRQ_BIT;

                devState = Prepare_Data_Out;

                /** @todo change this to a scheduled event to simulate
                    disk delay */
                updateState(ACT_DATA_READY);
            }
        }
        break;

      case Prepare_Data_Dma:
        if (action == ACT_CMD_ERROR) {
            // clear the BSY bit
            setComplete();

            if (!isIENSet()) {
                devState = Device_Idle_SI;
                intrPost();
            } else {
                devState = Device_Idle_S;
            }
        } else if (action == ACT_DMA_READY) {
            // clear the BSY bit
            status &= ~STATUS_BSY_BIT;
            // set the DRQ bit
            status |= STATUS_DRQ_BIT;

            devState = Transfer_Data_Dma;

            if (dmaState != Dma_Idle)
                panic("Inconsistent DMA state, should be Dma_Idle\n");

            dmaState = Dma_Start;
            // wait for the write to the DMA start bit
        }
        break;

      case Transfer_Data_Dma:
        if (action == ACT_CMD_ERROR || action == ACT_DMA_DONE) {
            // clear the BSY bit
            setComplete();
            // set the seek bit
            status |= STATUS_SEEK_BIT;
            // clear the controller state for DMA transfer
            ctrl->setDmaComplete(this);

            if (!isIENSet()) {
                devState = Device_Idle_SI;
                intrPost();
            } else {
                devState = Device_Idle_S;
            }
        }
        break;

      default:
        panic("Unknown IDE device state: %#x\n", devState);
    }
}

void
IdeDisk::serialize(ostream &os)
{
    // Check all outstanding events to see if they are scheduled
    // these are all mutually exclusive
    Tick reschedule = 0;
    Events_t event = None;

    int eventCount = 0;

    if (dmaTransferEvent.scheduled()) {
        reschedule = dmaTransferEvent.when();
        event = Transfer;
        eventCount++;
    }
    if (dmaReadWaitEvent.scheduled()) {
        reschedule = dmaReadWaitEvent.when();
        event = ReadWait;
        eventCount++;
    }
    if (dmaWriteWaitEvent.scheduled()) {
        reschedule = dmaWriteWaitEvent.when();
        event = WriteWait;
        eventCount++;
    }
    if (dmaPrdReadEvent.scheduled()) {
        reschedule = dmaPrdReadEvent.when();
        event = PrdRead;
        eventCount++;
    }
    if (dmaReadEvent.scheduled()) {
        reschedule = dmaReadEvent.when();
        event = DmaRead;
        eventCount++;
    }
    if (dmaWriteEvent.scheduled()) {
        reschedule = dmaWriteEvent.when();
        event = DmaWrite;
        eventCount++;
    }

    assert(eventCount <= 1);

    SERIALIZE_SCALAR(reschedule);
    SERIALIZE_ENUM(event);

    // Serialize device registers
    SERIALIZE_SCALAR(cmdReg.data);
    SERIALIZE_SCALAR(cmdReg.sec_count);
    SERIALIZE_SCALAR(cmdReg.sec_num);
    SERIALIZE_SCALAR(cmdReg.cyl_low);
    SERIALIZE_SCALAR(cmdReg.cyl_high);
    SERIALIZE_SCALAR(cmdReg.drive);
    SERIALIZE_SCALAR(cmdReg.command);
    SERIALIZE_SCALAR(status);
    SERIALIZE_SCALAR(nIENBit);
    SERIALIZE_SCALAR(devID);

    // Serialize the PRD related information
    SERIALIZE_SCALAR(curPrd.entry.baseAddr);
    SERIALIZE_SCALAR(curPrd.entry.byteCount);
    SERIALIZE_SCALAR(curPrd.entry.endOfTable);
    SERIALIZE_SCALAR(curPrdAddr);

    // Serialize current transfer related information
    SERIALIZE_SCALAR(cmdBytesLeft);
    SERIALIZE_SCALAR(cmdBytes);
    SERIALIZE_SCALAR(drqBytesLeft);
    SERIALIZE_SCALAR(curSector);
    SERIALIZE_SCALAR(dmaRead);
    SERIALIZE_SCALAR(dmaInterfaceBytes);
    SERIALIZE_SCALAR(intrPending);
    SERIALIZE_ENUM(devState);
    SERIALIZE_ENUM(dmaState);
    SERIALIZE_ARRAY(dataBuffer, MAX_DMA_SIZE);
}

void
IdeDisk::unserialize(Checkpoint *cp, const string &section)
{
    // Reschedule events that were outstanding
    // these are all mutually exclusive
    Tick reschedule = 0;
    Events_t event = None;

    UNSERIALIZE_SCALAR(reschedule);
    UNSERIALIZE_ENUM(event);

    switch (event) {
      case None : break;
      case Transfer : dmaTransferEvent.schedule(reschedule); break;
      case ReadWait : dmaReadWaitEvent.schedule(reschedule); break;
      case WriteWait : dmaWriteWaitEvent.schedule(reschedule); break;
      case PrdRead : dmaPrdReadEvent.schedule(reschedule); break;
      case DmaRead : dmaReadEvent.schedule(reschedule); break;
      case DmaWrite : dmaWriteEvent.schedule(reschedule); break;
    }

    // Unserialize device registers
    UNSERIALIZE_SCALAR(cmdReg.data);
    UNSERIALIZE_SCALAR(cmdReg.sec_count);
    UNSERIALIZE_SCALAR(cmdReg.sec_num);
    UNSERIALIZE_SCALAR(cmdReg.cyl_low);
    UNSERIALIZE_SCALAR(cmdReg.cyl_high);
    UNSERIALIZE_SCALAR(cmdReg.drive);
    UNSERIALIZE_SCALAR(cmdReg.command);
    UNSERIALIZE_SCALAR(status);
    UNSERIALIZE_SCALAR(nIENBit);
    UNSERIALIZE_SCALAR(devID);

    // Unserialize the PRD related information
    UNSERIALIZE_SCALAR(curPrd.entry.baseAddr);
    UNSERIALIZE_SCALAR(curPrd.entry.byteCount);
    UNSERIALIZE_SCALAR(curPrd.entry.endOfTable);
    UNSERIALIZE_SCALAR(curPrdAddr);

    // Unserialize current transfer related information
    UNSERIALIZE_SCALAR(cmdBytes);
    UNSERIALIZE_SCALAR(cmdBytesLeft);
    UNSERIALIZE_SCALAR(drqBytesLeft);
    UNSERIALIZE_SCALAR(curSector);
    UNSERIALIZE_SCALAR(dmaRead);
    UNSERIALIZE_SCALAR(dmaInterfaceBytes);
    UNSERIALIZE_SCALAR(intrPending);
    UNSERIALIZE_ENUM(devState);
    UNSERIALIZE_ENUM(dmaState);
    UNSERIALIZE_ARRAY(dataBuffer, MAX_DMA_SIZE);
}

#ifndef DOXYGEN_SHOULD_SKIP_THIS

enum DriveID { master, slave };
static const char *DriveID_strings[] = { "master", "slave" };
BEGIN_DECLARE_SIM_OBJECT_PARAMS(IdeDisk)

    SimObjectParam<DiskImage *> image;
    SimObjectParam<PhysicalMemory *> physmem;
    SimpleEnumParam<DriveID> driveID;
    Param<int> delay;

END_DECLARE_SIM_OBJECT_PARAMS(IdeDisk)

BEGIN_INIT_SIM_OBJECT_PARAMS(IdeDisk)

    INIT_PARAM(image, "Disk image"),
    INIT_PARAM(physmem, "Physical memory"),
    INIT_ENUM_PARAM(driveID, "Drive ID (0=master 1=slave)", DriveID_strings),
    INIT_PARAM_DFLT(delay, "Fixed disk delay in microseconds", 1)

END_INIT_SIM_OBJECT_PARAMS(IdeDisk)


CREATE_SIM_OBJECT(IdeDisk)
{
    return new IdeDisk(getInstanceName(), image, physmem, driveID, delay);
}

REGISTER_SIM_OBJECT("IdeDisk", IdeDisk)

#endif //DOXYGEN_SHOULD_SKIP_THIS<|MERGE_RESOLUTION|>--- conflicted
+++ resolved
@@ -162,11 +162,8 @@
     // set the device ready bit
     status = STATUS_DRDY_BIT;
 
-<<<<<<< HEAD
-=======
     /* The error register must be set to 0x1 on start-up to
        indicate that no diagnostic error was detected */
->>>>>>> b64eae5e
     cmdReg.error = 0x1;
 }
 
@@ -217,28 +214,16 @@
 ////
 
 void
-<<<<<<< HEAD
-IdeDisk::read(const Addr &offset, RegType_t type, uint8_t *data)
+IdeDisk::read(const Addr &offset, IdeRegType reg_type, uint8_t *data)
 {
     DevAction_t action = ACT_NONE;
 
-    switch (type) {
-=======
-IdeDisk::read(const Addr &offset, IdeRegType reg_type, uint8_t *data)
-{
-    DevAction_t action = ACT_NONE;
-
     switch (reg_type) {
->>>>>>> b64eae5e
       case COMMAND_BLOCK:
         switch (offset) {
           // Data transfers occur two bytes at a time
           case DATA_OFFSET:
-<<<<<<< HEAD
-            memcpy(data, &cmdReg.data, sizeof(uint16_t));
-=======
             *(uint16_t*)data = cmdReg.data;
->>>>>>> b64eae5e
             action = ACT_DATA_READ_SHORT;
             break;
           case ERROR_OFFSET:
@@ -282,17 +267,6 @@
 }
 
 void
-<<<<<<< HEAD
-IdeDisk::write(const Addr &offset, RegType_t type, const uint8_t *data)
-{
-    DevAction_t action = ACT_NONE;
-
-    switch (type) {
-      case COMMAND_BLOCK:
-        switch (offset) {
-          case DATA_OFFSET:
-            memcpy(&cmdReg.data, data, sizeof(uint16_t));
-=======
 IdeDisk::write(const Addr &offset, IdeRegType reg_type, const uint8_t *data)
 {
     DevAction_t action = ACT_NONE;
@@ -302,7 +276,6 @@
         switch (offset) {
           case DATA_OFFSET:
             cmdReg.data = *(uint16_t*)data;
->>>>>>> b64eae5e
             action = ACT_DATA_WRITE_SHORT;
             break;
           case FEATURES_OFFSET:
